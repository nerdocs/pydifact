# Pydifact - a python edifact library
#
# Copyright (c) 2019 Christian González
#
# Permission is hereby granted, free of charge, to any person obtaining a copy of
# this software and associated documentation files (the "Software"), to deal in
# the Software without restriction, including without limitation the rights to
# use, copy, modify, merge, publish, distribute, sublicense, and/or sell
# copies of the Software, and to permit persons to whom the Software is
# furnished to do so, subject to the following conditions:
#
# The above copyright notice and this permission notice shall be included in all
# copies or substantial portions of the Software.
#
# THE SOFTWARE IS PROVIDED "AS IS", WITHOUT WARRANTY OF ANY KIND, EXPRESS OR
# IMPLIED, INCLUDING BUT NOT LIMITED TO THE WARRANTIES OF MERCHANTABILITY,
# FITNESS FOR A PARTICULAR PURPOSE AND NONINFRINGEMENT. IN NO EVENT SHALL THE
# AUTHORS OR COPYRIGHT HOLDERS BE LIABLE FOR ANY CLAIM, DAMAGES OR OTHER
# LIABILITY, WHETHER IN AN ACTION OF CONTRACT, TORT OR OTHERWISE, ARISING FROM,
# OUT OF OR IN CONNECTION WITH THE SOFTWARE OR THE USE OR OTHER DEALINGS IN
# THE SOFTWARE.

<<<<<<< HEAD
import collections.abc as collections
from typing import Callable, Iterable, List, Optional, Tuple, Union
=======
from collections.abc import Callable, Iterable
from typing import List, Optional, Tuple, Union
>>>>>>> 40347a32
import datetime
import warnings

from pydifact.api import EDISyntaxError
from pydifact.parser import Parser
from pydifact.segments import Segment
from pydifact.serializer import Serializer
from pydifact.control import Characters
import codecs


class AbstractSegmentsContainer:
    """Represent a collection of EDI Segments for both reading and writing.

    You should not instantiate AbstractSegmentsContainer itself, but subclass it use that.

    The segments list in AbstractSegmentsContainer includes header and footer segments too.
    Inheriting envelopes must NOT include these elements in .segments, as get_header_element() and
    get_footer_element() should provide these elements on-the-fly.

    Inheriting classes must set HEADER_TAG and FOOTER_TAG
    """

    HEADER_TAG: str = None
    FOOTER_TAG: str = None

    def __init__(self, extra_header_elements: List[Union[str, List[str]]] = None):
        """
        :param extra_header_elements: a list of elements to be appended at the end
          of the header segment (same format as Segment() constructor *elements).
        """

        # The segments that make up this message
        self.segments = []
        self.characters = Characters()

        self.extra_header_elements = (
            extra_header_elements if extra_header_elements else []
        )

        # Flag whether the UNA header is present
        self.has_una_segment = False

    @classmethod
    def from_str(cls, string: str) -> "AbstractSegmentsContainer":
        """Create an instance from a string.

        This method is intended for usage in inheriting classes, not it AbstractSegmentsContainer itself.
        :param string: The EDI content
        """
        segments = Parser().parse(string)

        return cls.from_segments(segments)

    @classmethod
    def from_segments(
        cls, segments: Union[List, Iterable]
    ) -> "AbstractSegmentsContainer":
        """Create a new AbstractSegmentsContainer instance from a iterable list of segments.

        :param segments: The segments of the EDI interchange
        :type segments: list/iterable of Segment
        """

        # create a new instance of AbstractSegmentsContainer and return it
        # with the added segments
        return cls().add_segments(segments)

    def get_segments(
        self, name: str, predicate: Callable = None  # Python3.9+ Callable[[Segment], bool]
    ) -> list:
        """Get all the segments that match the requested name.

        :param name: The name of the segments to return
        :param predicate: Optional predicate callable that returns True if the given segment matches a condition
        :rtype: list of Segment
        """
        for segment in self.segments:
            if segment.tag == name and (predicate is None or predicate(segment)):
                yield segment

    def get_segment(
        self, name: str, predicate: Callable = None  # Python3.9+ Callable[[Segment], bool]
    ) -> Optional[Segment]:
        """Get the first segment that matches the requested name.

        :return: The requested segment, or None if not found
        :param name: The name of the segment to return
        :param predicate: Optional predicate that must match on the segments
           to return
        """
        for segment in self.get_segments(name, predicate):
            return segment

        return None

    def split_by(
        self,
        start_segment_tag: str,
    ) -> Iterable:  # Python3.9+ Iterable["RawSegmentCollection"]
        """Split a segment collection by tag.

        Everything before the first start segment is ignored, so if no matching
        start segment is found at all, returned result is empty.


        :param start_segment_tag:
          the segment tag we want to use as separator

        :return: generator of segment collections. The start tag is included in
          each yielded collection
        """
        current_list = None

        for segment in self.segments:
            if segment.tag == start_segment_tag:
                if current_list:
                    yield current_list
                current_list = RawSegmentCollection.from_segments([segment])
            else:
                if current_list is not None:
                    current_list.add_segment(segment)
                else:
                    continue  # we are not yet inside a group
        if current_list is not None:
            yield current_list

    def add_segments(
        self, segments: Union[List[Segment], Iterable]
    ) -> "AbstractSegmentsContainer":
        """Add multiple segments to the collection. Passing a UNA segment means setting/overriding the control
        characters and setting the serializer to output the Service String Advice. If you wish to change the control
        characters from the default and not output the Service String Advice, change self.characters instead,
        without passing a UNA Segment.

        :param segments: The segments to add
        :type segments: list or iterable of Segments
        """
        for segment in segments:
            self.add_segment(segment)

        return self

    def add_segment(self, segment: Segment) -> "AbstractSegmentsContainer":
        """Append a segment to the collection.

        Note: skips segments that are header oder footer tags of this segment container type.
        :param segment: The segment to add
        """
        if not segment.tag in (self.HEADER_TAG, self.FOOTER_TAG):
            self.segments.append(segment)
        return self

    def get_header_segment(self) -> Optional[Segment]:
        """Craft and return this container header segment (if any)

        :returns: None if there is no header for that container
        """
        return None

    def get_footer_segment(self) -> Optional[Segment]:
        """Craft and return this container footer segment (if any)

        :returns: None if there is no footer for that container
        """
        return None

    def serialize(self, break_lines: bool = False) -> str:
        """Serialize all the segments added to this object.

        :param break_lines: if True, insert line break after each segment terminator.
        """
        header = self.get_header_segment()
        footer = self.get_footer_segment()
        out = []

        if header:
            out.append(header)
        out += self.segments
        if footer:
            out.append(footer)

        return Serializer(self.characters).serialize(
            out,
            self.has_una_segment,
            break_lines,
        )

    def validate(self):
        """Validates this container.

        This method must be overridden in implementing subclasses, and should make sure that
        the container is implemented correctly.

        It does not return anything and should raise an Exception in case of errors.
        """
        raise NotImplementedError

    def __str__(self) -> str:
        """Allow the object to be serialized by casting to a string."""

        return self.serialize()


class FileSourcableMixin:
    """
    For backward compatibility

    For v0.2 drop this class and move from_file() to Interchange class.
    """

    @classmethod
    def from_file(cls, file: str, encoding: str = "iso8859-1") -> "FileSourcableMixin":
        """Create a Interchange instance from a file.

        Raises FileNotFoundError if filename is not found.
        :param encoding: an optional string which specifies the encoding. Default is "iso8859-1".
        :param file: The full path to a file that contains an EDI message.
        :rtype: FileSourcableMixin
        """
        # codecs.lookup raises an LookupError if given codec was not found:
        codecs.lookup(encoding)

        with open(file, encoding=encoding) as f:
            collection = f.read()
        return cls.from_str(collection)


class UNAHandlingMixin:
    """
    For backward compatibility

    For v0.2 drop this class and move add_segment() to Interchange class.
    """

    def add_segment(self, segment: Segment) -> "UNAHandlingMixin":
        """Append a segment to the collection. Passing a UNA segment means setting/overriding the control
        characters and setting the serializer to output the Service String Advice. If you wish to change the control
        characters from the default and not output the Service String Advice, change self.characters instead,
        without passing a UNA Segment.

        :param segment: The segment to add
        """
        if segment.tag == "UNA":
            self.has_una_segment = True
            self.characters = Characters.from_str(segment.elements[0])
            return self
        return super().add_segment(segment)


class SegmentCollection(
    FileSourcableMixin, UNAHandlingMixin, AbstractSegmentsContainer
):
    """
    For backward compatibility. Drop it in v0.2

    Will be replaced by Interchange or RawSegmentCollection depending on the need.
    """

    def __init__(self, *args, **kwargs):
        warnings.warn(
            "SegmentCollection is deprecated and will no longer be available in v0.2, "
            "replace it with Interchange or RawSegmentCollection",
            DeprecationWarning,
        )
        super().__init__(*args, **kwargs)

    @classmethod
    def from_file(cls, *args, **kwargs) -> "SegmentCollection":
        warnings.warn(
            "SegmentCollection.from_file will be removed in v0.2, "
            "Use Interchange class instead",
            DeprecationWarning,
        )
        return super().from_file(*args, **kwargs)

    def add_segment(self, segment: Segment) -> "SegmentCollection":
        if segment.tag == "UNA":
            warnings.warn(
                "SegmentCollection will be removed in v0.2, "
                "For UNA handling, use Interchange class instead",
                DeprecationWarning,
            )
        return super().add_segment(segment)


class RawSegmentCollection(AbstractSegmentsContainer):
    """
    A way to analyze arbitrary bunch of edifact segments.

    Similar to the deprecated SegmentCollection, but lacking from_file() and UNA support.

    If you are handling an Interchange or a Message, you may want to prefer
    those classes to RawSegmentCollection, as they offer more features and
    checks.
    """

    def validate(self):
        """This is just a stub method, no validation done here."""
        pass


class Message(AbstractSegmentsContainer):
    """
    A message (started by UNH segment, ended by UNT segment)

    Optional features of UNH are not yet supported.

    https://www.stylusstudio.com/edifact/40100/UNH_.htm
    https://www.stylusstudio.com/edifact/40100/UNT_.htm
    """

    HEADER_TAG = "UNH"
    FOOTER_TAG = "UNT"

    def __init__(self, reference_number: str, identifier: Tuple, *args, **kwargs):
        super().__init__(*args, **kwargs)
        self.reference_number = reference_number
        self.identifier = identifier

    @property
    def type(self) -> str:
        return self.identifier[0]

    @property
    def version(self) -> str:
        """
        Gives version number and release number.

        :return: message version, parsable by pkg_resources.parse_version()
        """
        return "{}.{}".format(self.identifier[1], self.identifier[2])

    def get_header_segment(self) -> Segment:
        return Segment(
            self.HEADER_TAG,
            self.reference_number,
            [str(i) for i in self.identifier],
            *self.extra_header_elements,
        )

    def get_footer_segment(self) -> Segment:
        return Segment(
            self.FOOTER_TAG,
            str(len(self.segments) + 2),
            self.reference_number,
        )

    @classmethod
    def from_segments(
        cls, reference_number, identifier, segments: list or collections.Iterable
    ) -> "AbstractSegmentsContainer":
        """Create a new AbstractSegmentsContainer instance from a iterable list of segments.

        :param reference_number: Reference number
        :param identifier: Identifier
        :param segments: The segments of the EDI interchange
        :type segments: list/iterable of Segment
        """

        return cls(reference_number, identifier).add_segments(segments)

    @classmethod
    def from_str(cls, string: str) -> "AbstractSegmentsContainer":
        segments = Parser().parse(string)

        unh = None
        todo = []

        for segment in segments:
            if segment.tag == "UNH":
                unh = segment
                continue
            if segment.tag == "UNT":
                continue
            todo.append(segment)

        if not unh:
            raise EDISyntaxError("Missing header in message")
        return cls.from_segments(unh[0], unh[1], todo)
    def validate(self):
        """Validates the message.

        :raises EDISyntaxError in case of syntax errors in the segments
        """

        pass


class Interchange(FileSourcableMixin, UNAHandlingMixin, AbstractSegmentsContainer):
    """
    An interchange (started by UNB segment, ended by UNZ segment)

    Optional features of UNB are not yet supported.

    Functional groups are not yet supported

    Messages are supported, see get_message() and get_message(), but are
    optional: interchange segments can be accessed without going through
    messages.

    https://www.stylusstudio.com/edifact/40100/UNB_.htm
    https://www.stylusstudio.com/edifact/40100/UNZ_.htm
    """

    HEADER_TAG = "UNB"
    FOOTER_TAG = "UNZ"

    def __init__(
        self,
        sender: str,
        recipient: str,
        control_reference: str,
        syntax_identifier: Tuple[str, int],
        delimiters: Characters = Characters(),
        timestamp: datetime.datetime = None,
        *args,
        **kwargs
    ):
        super().__init__(*args, **kwargs)
        self.sender = sender
        self.recipient = recipient
        self.control_reference = control_reference
        self.syntax_identifier = syntax_identifier
        self.delimiters = delimiters
        self.timestamp = timestamp or datetime.datetime.now()

    def get_header_segment(self) -> Segment:
        return Segment(
            self.HEADER_TAG,
            [str(i) for i in self.syntax_identifier],
            self.sender,
            self.recipient,
            ["{:%y%m%d}".format(self.timestamp), "{:%H%M}".format(self.timestamp)],
            self.control_reference,
            *self.extra_header_elements,
        )

    def get_footer_segment(self) -> Segment:
        """:returns a (UNZ) footer segment with correct segment count and control reference.

        It counts either of the number of messages or, if used, of the number of functional groups
        in an interchange (TODO)."""

        # FIXME: count functional groups (UNG/UNE) correctly
        cnt = 0
        for segment in self.segments:
            if segment.tag == Message.HEADER_TAG:
                cnt += 1
        if cnt == 0:
            cnt = len(self.segments)

        return Segment(
            self.FOOTER_TAG,
            str(cnt),
            self.control_reference,
        )

    def get_messages(self) -> List[Message]:
        """parses a list of messages out of the internal segments.

        :raises EDISyntaxError if constraints are not met (e.g. UNH/UNT both correct)

        TODO: parts of this here are better done in the validate() method
        """

        message = None
        last_segment = None
        for segment in self.segments:
            if segment.tag == "UNH":
                if not message:
                    message = Message(segment.elements[0], segment.elements[1])
                    last_segment = segment
                else:
                    raise EDISyntaxError(
                        "Missing UNT segment before new UNH: {}".format(segment)
                    )
            elif segment.tag == "UNT":
                if message:
                    yield message
                    message = None
                    last_segment = segment
                else:
                    raise EDISyntaxError(
                        'UNT segment without matching UNH: "{}"'.format(segment)
                    )
            else:
                if message:
                    message.add_segment(segment)
                last_segment = segment
        if last_segment:
            if not last_segment.tag == "UNT":
                raise EDISyntaxError("UNH segment was not closed with a UNT segment.")

    def add_message(self, message: Message) -> "Interchange":
        segments = (
            [message.get_header_segment()]
            + message.segments
            + [message.get_footer_segment()]
        )
        self.add_segments(i for i in segments if i is not None)
        return self

    @classmethod
    def from_segments(cls, segments: Union[list, Iterable]) -> "Interchange":
        segments = iter(segments)

        first_segment = next(segments)
        if first_segment.tag == "UNA":
            unb = next(segments)
        elif first_segment.tag == "UNB":
            unb = first_segment
        else:
            raise EDISyntaxError("An interchange must start with UNB or UNA and UNB")
        # Loosy syntax check :
        if len(unb.elements) < 4:
            raise EDISyntaxError("Missing elements in UNB header")

        datetime_str = "-".join(unb.elements[3])
        timestamp = datetime.datetime.strptime(datetime_str, "%y%m%d-%H%M")
        interchange = Interchange(
            syntax_identifier=unb.elements[0],
            sender=unb.elements[1],
            recipient=unb.elements[2],
            timestamp=timestamp,
            control_reference=unb.elements[4],
        )

        if first_segment.tag == "UNA":
            interchange.has_una_segment = True
            interchange.characters = Characters.from_str(first_segment.elements[0])

        return interchange.add_segments(segments)

    def validate(self):
        # TODO: proper validation
        pass<|MERGE_RESOLUTION|>--- conflicted
+++ resolved
@@ -20,13 +20,8 @@
 # OUT OF OR IN CONNECTION WITH THE SOFTWARE OR THE USE OR OTHER DEALINGS IN
 # THE SOFTWARE.
 
-<<<<<<< HEAD
 import collections.abc as collections
 from typing import Callable, Iterable, List, Optional, Tuple, Union
-=======
-from collections.abc import Callable, Iterable
-from typing import List, Optional, Tuple, Union
->>>>>>> 40347a32
 import datetime
 import warnings
 
