# Pydifact - a python edifact library
#
# Copyright (c) 2019 Christian González
#
# Permission is hereby granted, free of charge, to any person obtaining a copy of
# this software and associated documentation files (the "Software"), to deal in
# the Software without restriction, including without limitation the rights to
# use, copy, modify, merge, publish, distribute, sublicense, and/or sell
# copies of the Software, and to permit persons to whom the Software is
# furnished to do so, subject to the following conditions:
#
# The above copyright notice and this permission notice shall be included in all
# copies or substantial portions of the Software.
#
# THE SOFTWARE IS PROVIDED "AS IS", WITHOUT WARRANTY OF ANY KIND, EXPRESS OR
# IMPLIED, INCLUDING BUT NOT LIMITED TO THE WARRANTIES OF MERCHANTABILITY,
# FITNESS FOR A PARTICULAR PURPOSE AND NONINFRINGEMENT. IN NO EVENT SHALL THE
# AUTHORS OR COPYRIGHT HOLDERS BE LIABLE FOR ANY CLAIM, DAMAGES OR OTHER
# LIABILITY, WHETHER IN AN ACTION OF CONTRACT, TORT OR OTHERWISE, ARISING FROM,
# OUT OF OR IN CONNECTION WITH THE SOFTWARE OR THE USE OR OTHER DEALINGS IN
# THE SOFTWARE.

import codecs
import datetime
import warnings
from collections.abc import Callable, Iterable
from typing import List, Optional, Tuple, Union

from pydifact.api import EDISyntaxError
from pydifact.control import Characters
from pydifact.parser import Parser
from pydifact.segments import Segment
from pydifact.serializer import Serializer


class AbstractSegmentsContainer:
    """Represent a collection of EDI Segments for both reading and writing.

    You should not instantiate AbstractSegmentsContainer itself, but subclass it use that.

    The segments list in AbstractSegmentsContainer includes header and footer segments too.
    Inheriting envelopes must NOT include these elements in .segments, as get_header_element() and
    get_footer_element() should provide these elements on-the-fly.

    Inheriting classes must set HEADER_TAG and FOOTER_TAG
    """

    HEADER_TAG: str = None
    FOOTER_TAG: str = None

    def __init__(
        self,
        extra_header_elements: List[Union[str, List[str]]] = None,
        characters: Optional[Characters] = None,
    ):
        """
        :param extra_header_elements: a list of elements to be appended at the end
          of the header segment (same format as Segment() constructor *elements).
        :param characters: the set of control characters
        """

        # The segments that make up this message
        self.segments = []

        # set of control characters
        self.characters = characters or Characters()

        self.extra_header_elements = (
            extra_header_elements if extra_header_elements else []
        )

        # Flag whether the UNA header is present
        self.has_una_segment = False

    @classmethod
    def from_str(
        cls,
        string: str,
        parser: Optional[Parser] = None,
        characters: Optional[Characters] = None,
    ) -> "AbstractSegmentsContainer":
        """Create an instance from a string.

        This method is intended for usage in inheriting classes, not it AbstractSegmentsContainer itself.
        :param string: The EDI content
        :param parser: A parser to convert the tokens to segments, defaults to `Parser`
        :param characters: the set of control characters
        """
        if parser is None:
            parser = Parser(characters=characters)

        segments = parser.parse(string)

        return cls.from_segments(segments=segments, characters=parser.characters)

    @classmethod
    def from_segments(
        cls,
        segments: Union[List, Iterable],
        characters: Optional[Characters] = None,
    ) -> "AbstractSegmentsContainer":
        """Create a new AbstractSegmentsContainer instance from a iterable list of segments.

        :param segments: The segments of the EDI interchange
        :param characters: the set of control characters
        :type segments: list/iterable of Segment
        """

        # create a new instance of AbstractSegmentsContainer and return it
        # with the added segments
        return cls(characters=characters).add_segments(segments)

    def get_segments(
        self,
        name: str,
        predicate: Callable = None,  # Python3.9+ Callable[[Segment], bool]
    ) -> list:
        """Get all the segments that match the requested name.

        :param name: The name of the segments to return
        :param predicate: Optional predicate callable that returns True if the given segment matches a condition
        :rtype: list of Segment
        """
        for segment in self.segments:
            if segment.tag == name and (predicate is None or predicate(segment)):
                yield segment

    def get_segment(
        self,
        name: str,
        predicate: Callable = None,  # Python3.9+ Callable[[Segment], bool]
    ) -> Optional[Segment]:
        """Get the first segment that matches the requested name.

        :return: The requested segment, or None if not found
        :param name: The name of the segment to return
        :param predicate: Optional predicate that must match on the segments
           to return
        """
        for segment in self.get_segments(name, predicate):
            return segment

        return None

    def split_by(
        self,
        start_segment_tag: str,
    ) -> Iterable:  # Python3.9+ Iterable["RawSegmentCollection"]
        """Split a segment collection by tag.

        Everything before the first start segment is ignored, so if no matching
        start segment is found at all, returned result is empty.


        :param start_segment_tag:
          the segment tag we want to use as separator

        :return: generator of segment collections. The start tag is included in
          each yielded collection
        """
        current_list = None

        for segment in self.segments:
            if segment.tag == start_segment_tag:
                if current_list:
                    yield current_list
                current_list = RawSegmentCollection.from_segments([segment])
            else:
                if current_list is not None:
                    current_list.add_segment(segment)
                else:
                    continue  # we are not yet inside a group
        if current_list is not None:
            yield current_list

    def add_segments(
        self, segments: Union[List[Segment], Iterable]
    ) -> "AbstractSegmentsContainer":
        """Add multiple segments to the collection. Passing a UNA segment means setting/overriding the control
        characters and setting the serializer to output the Service String Advice. If you wish to change the control
        characters from the default and not output the Service String Advice, change self.characters instead,
        without passing a UNA Segment.

        :param segments: The segments to add
        :type segments: list or iterable of Segments
        """
        for segment in segments:
            self.add_segment(segment)

        return self

    def add_segment(self, segment: Segment) -> "AbstractSegmentsContainer":
        """Append a segment to the collection.

        Note: skips segments that are header oder footer tags of this segment container type.
        :param segment: The segment to add
        """
        if not segment.tag in (self.HEADER_TAG, self.FOOTER_TAG):
            self.segments.append(segment)
        return self

    def get_header_segment(self) -> Optional[Segment]:
        """Craft and return this container header segment (if any)

        :returns: None if there is no header for that container
        """
        return None

    def get_footer_segment(self) -> Optional[Segment]:
        """Craft and return this container footer segment (if any)

        :returns: None if there is no footer for that container
        """
        return None

    def serialize(self, break_lines: bool = False) -> str:
        """Serialize all the segments added to this object.

        :param break_lines: if True, insert line break after each segment terminator.
        """
        header = self.get_header_segment()
        footer = self.get_footer_segment()
        out = []

        if header:
            out.append(header)
        out += self.segments
        if footer:
            out.append(footer)

        return Serializer(self.characters).serialize(
            out,
            self.has_una_segment,
            break_lines,
        )

    def validate(self):
        """Validates this container.

        This method must be overridden in implementing subclasses, and should make sure that
        the container is implemented correctly.

        It does not return anything and should raise an Exception in case of errors.
        """
        raise NotImplementedError

    def __str__(self) -> str:
        """Allow the object to be serialized by casting to a string."""

        return self.serialize()


class FileSourcableMixin:
    """
    For backward compatibility

    For v0.2 drop this class and move from_file() to Interchange class.
    """

    @classmethod
    def from_file(
        cls, file: str, encoding: str = "iso8859-1", parser: Optional[Parser] = None
    ) -> "FileSourcableMixin":
        """Create a Interchange instance from a file.

        Raises FileNotFoundError if filename is not found.
        :param encoding: an optional string which specifies the encoding. Default is "iso8859-1".
        :param file: The full path to a file that contains an EDI message.
        :rtype: FileSourcableMixin
        """
        # codecs.lookup raises an LookupError if given codec was not found:
        codecs.lookup(encoding)

        with open(file, encoding=encoding) as f:
            collection = f.read()
        return cls.from_str(collection, parser=parser)


class UNAHandlingMixin:
    """
    For backward compatibility

    For v0.2 drop this class and move add_segment() to Interchange class.
    """

    def add_segment(self, segment: Segment) -> "UNAHandlingMixin":
        """Append a segment to the collection. Passing a UNA segment means setting/overriding the control
        characters and setting the serializer to output the Service String Advice. If you wish to change the control
        characters from the default and not output the Service String Advice, change self.characters instead,
        without passing a UNA Segment.

        :param segment: The segment to add
        """
        if segment.tag == "UNA":
            self.has_una_segment = True
            self.characters = Characters.from_str(segment.elements[0])
            return self
        return super().add_segment(segment)


class SegmentCollection(
    FileSourcableMixin, UNAHandlingMixin, AbstractSegmentsContainer
):
    """
    For backward compatibility. Drop it in v0.2

    Will be replaced by Interchange or RawSegmentCollection depending on the need.
    """

    def __init__(self, *args, **kwargs):
        warnings.warn(
            "SegmentCollection is deprecated and will no longer be available in v0.2, "
            "replace it with Interchange or RawSegmentCollection",
            DeprecationWarning,
        )
        super().__init__(*args, **kwargs)

    @classmethod
    def from_file(cls, *args, **kwargs) -> "SegmentCollection":
        warnings.warn(
            "SegmentCollection.from_file will be removed in v0.2, "
            "Use Interchange class instead",
            DeprecationWarning,
        )
        return super().from_file(*args, **kwargs)

    def add_segment(self, segment: Segment) -> "SegmentCollection":
        if segment.tag == "UNA":
            warnings.warn(
                "SegmentCollection will be removed in v0.2, "
                "For UNA handling, use Interchange class instead",
                DeprecationWarning,
            )
        return super().add_segment(segment)


class RawSegmentCollection(AbstractSegmentsContainer):
    """
    A way to analyze arbitrary bunch of edifact segments.

    Similar to the deprecated SegmentCollection, but lacking from_file() and UNA support.

    If you are handling an Interchange or a Message, you may want to prefer
    those classes to RawSegmentCollection, as they offer more features and
    checks.
    """

    def validate(self):
        """This is just a stub method, no validation done here."""
        pass


class Message(AbstractSegmentsContainer):
    """
    A message (started by UNH segment, ended by UNT segment)

    Optional features of UNH are not yet supported.

    https://www.stylusstudio.com/edifact/40100/UNH_.htm
    https://www.stylusstudio.com/edifact/40100/UNT_.htm
    """

    HEADER_TAG = "UNH"
    FOOTER_TAG = "UNT"

    def __init__(self, reference_number: str, identifier: Tuple, *args, **kwargs):
        super().__init__(*args, **kwargs)
        self.reference_number = reference_number
        self.identifier = identifier

    @property
    def type(self) -> str:
        return self.identifier[0]

    @property
    def version(self) -> str:
        """
        Gives version number and release number.

        :return: message version, parsable by pkg_resources.parse_version()
        """
        return "{}.{}".format(self.identifier[1], self.identifier[2])

    def get_header_segment(self) -> Segment:
        return Segment(
            self.HEADER_TAG,
            self.reference_number,
            [str(i) for i in self.identifier],
            *self.extra_header_elements,
        )

    def get_footer_segment(self) -> Segment:
        return Segment(
            self.FOOTER_TAG,
            str(len(self.segments) + 2),
            self.reference_number,
        )

    def validate(self):
        """Validates the message.

        :raises EDISyntaxError in case of syntax errors in the segments
        """

        pass


class Interchange(FileSourcableMixin, UNAHandlingMixin, AbstractSegmentsContainer):
    """
    An interchange (started by UNB segment, ended by UNZ segment)

    Optional features of UNB are not yet supported.

    Functional groups are not yet supported

    Messages are supported, see get_message() and get_message(), but are
    optional: interchange segments can be accessed without going through
    messages.

    https://www.stylusstudio.com/edifact/40100/UNB_.htm
    https://www.stylusstudio.com/edifact/40100/UNZ_.htm
    """

    HEADER_TAG = "UNB"
    FOOTER_TAG = "UNZ"

    def __init__(
        self,
        sender: str,
        recipient: str,
        control_reference: str,
        syntax_identifier: Tuple[str, int],
        delimiters: Characters = Characters(),
        timestamp: datetime.datetime = None,
        *args,
        **kwargs
    ):
        super().__init__(*args, **kwargs)
        self.sender = sender
        self.recipient = recipient
        self.control_reference = control_reference
        self.syntax_identifier = syntax_identifier
        self.delimiters = delimiters
        self.timestamp = timestamp or datetime.datetime.now()

    def get_header_segment(self) -> Segment:
        return Segment(
            self.HEADER_TAG,
            [str(i) for i in self.syntax_identifier],
            self.sender,
            self.recipient,
            ["{:%y%m%d}".format(self.timestamp), "{:%H%M}".format(self.timestamp)],
            self.control_reference,
            *self.extra_header_elements,
        )

    def get_footer_segment(self) -> Segment:
        """:returns a (UNZ) footer segment with correct segment count and control reference.

        It counts either of the number of messages or, if used, of the number of functional groups
        in an interchange (TODO)."""

        # FIXME: count functional groups (UNG/UNE) correctly
        cnt = 0
        for segment in self.segments:
            if segment.tag == Message.HEADER_TAG:
                cnt += 1
        if cnt == 0:
            cnt = len(self.segments)

        return Segment(
            self.FOOTER_TAG,
            str(cnt),
            self.control_reference,
        )

    def get_messages(self) -> List[Message]:
        """parses a list of messages out of the internal segments.

        :raises EDISyntaxError if constraints are not met (e.g. UNH/UNT both correct)

        TODO: parts of this here are better done in the validate() method
        """

        message = None
        last_segment = None
        for segment in self.segments:
            if segment.tag == "UNH":
                if not message:
                    message = Message(segment.elements[0], segment.elements[1])
                    last_segment = segment
                else:
                    raise EDISyntaxError(
                        "Missing UNT segment before new UNH: {}".format(segment)
                    )
            elif segment.tag == "UNT":
                if message:
                    yield message
                    message = None
                    last_segment = segment
                else:
                    raise EDISyntaxError(
                        'UNT segment without matching UNH: "{}"'.format(segment)
                    )
            else:
                if message:
                    message.add_segment(segment)
                last_segment = segment
        if last_segment:
            if not last_segment.tag == "UNT":
                raise EDISyntaxError("UNH segment was not closed with a UNT segment.")

    def add_message(self, message: Message) -> "Interchange":
        segments = (
            [message.get_header_segment()]
            + message.segments
            + [message.get_footer_segment()]
        )
        self.add_segments(i for i in segments if i is not None)
        return self

    @classmethod
    def from_segments(
        cls, segments: Union[list, Iterable], characters: Optional[Characters] = None
    ) -> "Interchange":
        segments = iter(segments)

        first_segment = next(segments)
        if first_segment.tag == "UNA":
            unb = next(segments)
        elif first_segment.tag == "UNB":
            unb = first_segment
        else:
            raise EDISyntaxError("An interchange must start with UNB or UNA and UNB")
        # Loosy syntax check :
        if len(unb.elements) < 4:
            raise EDISyntaxError("Missing elements in UNB header")

        # In syntax version 3 the year is formatted using two digits, while in version 4 four digits are used.
        # Since some EDIFACT files in the wild don't adhere to this specification, we just use whatever format seems
        # more appropriate according to the length of the date string.
        if len(unb.elements[3][0]) == 6:
            datetime_fmt = "%y%m%d-%H%M"
        elif len(unb.elements[3][0]) == 8:
            datetime_fmt = "%Y%m%d-%H%M"
        else:
            raise EDISyntaxError("Timestamp of file-creation malformed.")

        datetime_str = "-".join(unb.elements[3])
        timestamp = datetime.datetime.strptime(datetime_str, datetime_fmt)
        interchange = Interchange(
            syntax_identifier=unb.elements[0],
            sender=unb.elements[1],
            recipient=unb.elements[2],
            timestamp=timestamp,
            control_reference=unb.elements[4],
<<<<<<< HEAD
            characters=characters,
=======
            extra_header_elements=unb.elements[5:],
>>>>>>> 0fe7a053
        )

        if first_segment.tag == "UNA":
            interchange.has_una_segment = True
            interchange.characters = Characters.from_str(first_segment.elements[0])

        return interchange.add_segments(segments)

    def validate(self):
        # TODO: proper validation
        pass<|MERGE_RESOLUTION|>--- conflicted
+++ resolved
@@ -554,11 +554,8 @@
             recipient=unb.elements[2],
             timestamp=timestamp,
             control_reference=unb.elements[4],
-<<<<<<< HEAD
             characters=characters,
-=======
             extra_header_elements=unb.elements[5:],
->>>>>>> 0fe7a053
         )
 
         if first_segment.tag == "UNA":
